"""This script attempts to replicate Figure 4 on the biophysical poster. This
consists of measuring the membrane current (Im) with the AD7961 after
supplying a step voltage of 0-50mV by the AD5453.
The system uses two Daughtercards with:
 1) the bath clamp - has a non-zero CMD voltage measures Im 
 2) the voltage clamp - zero CMD voltage, goal is to hold capacitor plate at ground 

Sept 2022

Dervied from clamp_step_response.py 

Abe Stroschein, ajstroschein@stthomas.edu
Lucas Koerner, koerner.lucas@stthomas.edu
"""
from math import ceil
import os
import sys
from time import sleep
import datetime
import time
import atexit
import numpy as np
import matplotlib.pyplot as plt
import pandas as pd
import copy
import hashlib 
from pyripherals.utils import from_voltage
from pyripherals.core import FPGA, Endpoint
<<<<<<< HEAD
from pyripherals.peripherals.DDR3 import DDR3
import matlab.engine 
from control.matlab import stepinfo

# The boards.py file is located in the covg_fpga folder so we need to find that folder. If it is not above the current directory, the program fails.
covg_fpga_path = os.getcwd()
for i in range(15):
    if os.path.basename(covg_fpga_path) == "covg_fpga":
        boards_path = os.path.join(covg_fpga_path, "python")
        break
    else:
        # If we aren't in covg_fpga, move up a folder and check again
        covg_fpga_path = os.path.dirname(covg_fpga_path)
sys.path.append(boards_path)

=======

from setup_paths import *

>>>>>>> 4d1d6019
from analysis.clamp_data import adjust_step2
from analysis.utils import my_savefig
from datastream.datastream import create_sys_connections, rawh5_to_datastreams, h5_to_datastreams
from filters.filter_tools import butter_lowpass_filter, delayseq_interp
from instruments.power_supply import open_rigol_supply, pwr_off, config_supply
from boards import Daq, Clamp
from calibration.electrodes import EphysSystem
from observer import Observer
from filters.filter_tools import butter_lowpass_filter


eng = matlab.engine.start_matlab()
eng.addpath('..\\Matlab\\control_system\\observer\\full_closed_loop\\')

dac_offset = 0x2000

def make_cmd_cc(cmd_val=0x1d00, cc_scale=0.351, cc_delay=0, fc=4.8e3, step_len=8000,
               cc_val=None, cc_pickle_num=None):
    """Return the CMD and CC signals determined by the parameters.
    
    Parameters
    ----------
    
    Returns
    -------
    np.ndarray, np.ndarray : the CMD signal data, the CC signal data.
    """
    cmd_signal = ddr.make_step(
        low=dac_offset - int(cmd_val), high=dac_offset + int(cmd_val), length=step_len)  # 1.6 ms between edges

    if fc is not None:
        cmd_signal = butter_lowpass_filter(cmd_signal, cutoff=fc, fs=2.5e6, order=1)

    # create the cc using multiple methods
    if cc_pickle_num is not None:
        cc_impulse_scale = -2600/7424
        out = get_cc_optimize(cc_pickle_num)
        cc_wave = adjust_step2(
            out['x'], cmd_signal.astype(np.int32) - dac_offset)
        cc_wave = cc_wave * cc_impulse_scale
        cc_wave = cc_wave + dac_offset
        if cc_delay != 0:
            # 2.5e6 is the sampling rate
            cc_wave = delayseq_interp(cc_wave, cc_delay, 2.5e6)
        cc_signal = cc_wave.astype(np.uint16)

    elif cc_val is None:  # get the cc signal from scaling the cmd signal
        if fc is not None:
            cc_signal = butter_lowpass_filter(
                cmd_signal - dac_offset, cutoff=fc, fs=2.5e6, order=1)*cc_scale + dac_offset
        else:
            cc_signal = (
                cmd_signal - dac_offset)*cc_scale + dac_offset
        if cc_delay != 0:
            cc_signal = delayseq_interp(
                cc_signal, cc_delay, 2.5e6)  # 2.5e6 is the sampling rate

    else:  # needed so that the cmd signal can be zero with a non-zero cc signal
        cc_signal = ddr.make_step(low=dac_offset - int(cc_val),
                                               high=dac_offset + int(cc_val),
                                               length=step_len)  # 1.6 ms between edges
        if fc is not None:
            cc_signal = butter_lowpass_filter(
                cc_signal, cutoff=fc, fs=2.5e6, order=1)
        if cc_delay != 0:
            cc_signal = delayseq_interp(
                cc_signal, cc_delay, 2.5e6)  # 2.5e6 is the sampling rate

    return cmd_signal, cc_signal


def set_cmd_cc(dc_nums, cmd_val=0x1d00, cc_scale=0.351, cc_delay=0, fc=4.8e3, step_len=8000,
               cc_val=None, cc_pickle_num=None):
    """Write the CMD and CC signals to the DDR for the specified daughtercards.
    
    Parameters
    ----------
    dc_nums : int or list
        The port number(s) of the daughtercard(s) to write signals for.

    Returns
    -------
    None
    """
    # TODO: move to Clamp board class in boards.py
    if (type(dc_nums) == int):
        dc_nums = [dc_nums]
    elif (type(dc_nums) != list):
        raise TypeError('dc_nums must be int or list')

    for dc_num in dc_nums:
        cmd_ch = dc_num * 2 + 1 # TODO: replace with daq.parameters['fast_dac_map']
        cc_ch = dc_num * 2
        ddr.data_arrays[cmd_ch], ddr.data_arrays[cc_ch] = make_cmd_cc(cmd_val=cmd_val, cc_scale=cc_scale, cc_delay=cc_delay, fc=fc, step_len=step_len, cc_val=cc_val, cc_pickle_num=cc_pickle_num)
    
    # write channels to the DDR
    ddr.write_setup()
    # clear read, set write, etc. handled within write_channels
    block_pipe_return, speed_MBs = ddr.write_channels(set_ddr_read=False)
    ddr.reset_mig_interface()
    ddr.write_finish()

    return block_pipe_return, speed_MBs

FS = 5e6
SAMPLE_PERIOD = 1/FS
ADS_FS = 1e6
dc_mapping = {'bath': 0, 'clamp': 1} 
DC_NUMS = [0, 1]  # list of the Daughter-card channels under test. Order on board from L to R: 1,0,2,3


eps = Endpoint.endpoints_from_defines
pwr_setup = "3dual"

# -------- power supplies -----------
<<<<<<< HEAD
dc_pwr, dc_pwr2 = open_rigol_supply(setup=pwr_setup)
if pwr_setup == "3dual":
    atexit.register(pwr_off, [dc_pwr])
else:
    atexit.register(pwr_off, [dc_pwr, dc_pwr2])
config_supply(dc_pwr, dc_pwr2, setup=pwr_setup, neg=15)

# turn on the 7V
dc_pwr.set("out_state", "ON", configs={"chan": 1})

if pwr_setup != "3dual":
    # turn on the +/-16.5 V input
    for ch in [1, 2]:
        dc_pwr2.set("out_state", "ON", configs={"chan": ch})
elif pwr_setup == "3dual":
    # turn on the +/-16.5 V input
    for ch in [2, 3]:
        dc_pwr.set("out_state", "ON", configs={"chan": ch})


# Initialize FPGA
f = FPGA()
f.init_device()
sleep(2)
f.send_trig(eps["GP"]["SYSTEM_RESET"])  # system reset

pwr = Daq.Power(f)
pwr.all_off()  # disable all power enables

daq = Daq(f)
ddr = daq.ddr
ad7961s = daq.ADC
ad7961s[0].reset_wire(1)    # Only actually one WIRE_RESET for all AD7961s

ads = daq.ADC_gp

# power supply turn on via FPGA enables
for name in ["1V8", "5V", "3V3"]:
    pwr.supply_on(name)
    sleep(0.05)

# configure the SPI debug MUXs
gpio = Daq.GPIO(f)
gpio.spi_debug("ads")
gpio.ads_misc("convst")  # to check sample rate of ADS

# instantiate the Clamp board providing a daughter card number (from 0 to 3)
clamps = [None] * 4
for dc_num in DC_NUMS:
    clamp = Clamp(f, dc_num=dc_num)
    print(f'Clamp {dc_num} Init'.center(35, '-'))
    clamp.init_board()
    clamp.DAC.write(data=from_voltage(voltage=0.9940/1.6662, num_bits=10, voltage_range=5, with_negatives=False))
    clamps[dc_num] = clamp

feedback_resistors = [2.1]
capacitors = [47, 47]
bath_res = [100] # Clamp.configs['ADG_RES_dict'].keys()

# Try with different capacitors
if feedback_resistors is None:
    feedback_resistors = [x for x in Clamp.configs['RF1_dict'].keys() if type(x) == int or type(x) == float] # RF1 Resistor values in kilo-ohms for Offset Adjust amplifier
    feedback_resistors.sort()
if capacitors is None:
    capacitors = [x for x in Clamp.configs['CCOMP_dict'] if type(x) == int or type(x) == np.int32]  # CCOMP Capacitor values in pF
    capacitors.sort()

voltage_data = dict([(x, None) for x in bath_res if type(x) == int])    # Rf Resistor values in kilo-ohms for Figure 4 graph
for key in voltage_data:
    voltage_data[key] = []  # Lists to hold voltage data at each resistor value

dc_data = {}    # To store voltage data for each configuration of each daughtercard
ads_data = {}    # To store voltage data for each configuration of each daughtercard
ads_data_dict = {}
ads_seq_cnt_dict = {}

for dc_num in DC_NUMS:
    # access data with dc_data[dc_num][fb_res][cap][res]
    dc_data[dc_num] = dict([(fb_res, dict([(cap, dict(voltage_data)) for cap in capacitors])) for fb_res in feedback_resistors])
    ads_data[dc_num] = dict([(fb_res, dict([(cap, dict(voltage_data)) for cap in capacitors])) for fb_res in feedback_resistors])
    ads_data_dict[dc_num] = dict([(fb_res, dict([(cap, dict(voltage_data)) for cap in capacitors])) for fb_res in feedback_resistors])
    ads_seq_cnt_dict[dc_num]= dict([(fb_res, dict([(cap, dict(voltage_data)) for cap in capacitors])) for fb_res in feedback_resistors])

errors = copy.deepcopy(dc_data)  # Instead of voltage data, this dict will store whether an error occurred on the DDR read

# -------- configure the ADS8686
ads_voltage_range = 5  # need this for to_voltage later 
ads.hw_reset(val=False)
ads.set_host_mode()
ads.setup()
ads.set_range(ads_voltage_range) 
ads.set_lpf(376)
#ads_sequencer_setup = [('0', '0'), ('1', '1'), ('2', '2')]
ads_sequencer_setup = [('1', '0'), ('2', '0')] # with Vm jumpered to U4 relay on the clamp board so it goes to CAL_ADC

codes = ads.setup_sequencer(chan_list=ads_sequencer_setup)
ads.write_reg_bridge() # 1 MSPS rate 
ads.set_fpga_mode()

daq.TCA[0].configure_pins([0, 0])
daq.TCA[1].configure_pins([0, 0])

# set observer data input muxes
obsv = Observer(f)
obsv.set_im_data_mux("ad7961_ch0")
obsv.set_vcmd_data_mux("ad5453_ch1")
obsv.set_vp1_data_mux("ads8686_chA")
obsv.set_rdy_data_mux("sync_im")

RF = bath_res[0]*1.0e3
in_amp = 1
diff_buf = 499/(120+1500) # correct, refering to signal_chain.py 
dn_per_amp = (2**15/4.096)*(RF*in_amp*diff_buf) # correct 
Im_scale = dn_per_amp/2  # DN/Amp 
Im_scale = dn_per_amp  # DN/Amp 

ads_full_scale = 10
dn_per_volt = (2**16/ads_full_scale) # correct
VP1_scale = dn_per_volt*11.0*1.7

dac_range = 5
dac_scale = 2**14*4.0/(10/(dac_range*2)) # DN/Volt TODO: verify this  # /0.58 ? 

obsv_scale = dac_scale
total_scale = 1.0/(dac_range/5)

Ldp, Bdp, Adp = eng.observer_coeff_total(400e-9, RF, capacitors[-1]*1e-12, Im_scale, VP1_scale, dac_scale, total_scale, nargout=3)

# observer coeffs
obsv_coeff = {}
max_bit_width = 0xFFFFFFFF
obsv_coeff[0] = Ldp[0][0] & max_bit_width
obsv_coeff[1] = Ldp[1][0] & max_bit_width
obsv_coeff[2] = Ldp[0][1] & max_bit_width
obsv_coeff[3] = Ldp[1][1] & max_bit_width

obsv_coeff[4] = Adp[0][0] & max_bit_width
obsv_coeff[5] = Adp[1][0] & max_bit_width
obsv_coeff[6] = Adp[0][1] & max_bit_width
obsv_coeff[7] = Adp[1][1] & max_bit_width

# zero out all but the DAC coefficients
#for i in range(8):
#    obsv_coeff[i] = 0

obsv_coeff[8] = Bdp[0][0] & max_bit_width
obsv_coeff[9] = Bdp[1][0] & max_bit_width

for oc in obsv_coeff:
    print(f'{oc}: {hex(obsv_coeff[oc])}')

obsv.change_observer_coeff(obsv_coeff)
obsv.write_observer_coeffs()

# fast DAC channels setup
for i in range(6):
    daq.DAC[i].set_ctrl_reg(daq.DAC[i].master_config)
    daq.DAC[i].set_spi_sclk_divide()
    daq.DAC[i].filter_select(operation="clear")
    #daq.DAC[i].write(int(0))
    daq.DAC[i].set_data_mux("DDR")
    #daq.DAC[i].set_data_mux("DDR_norepeat", filter_data=True) # this selects the Observer data into the filter data input. TODO: update name
    daq.DAC[i].set_data_mux("DDR", filter_data=True) # this selects the Observer data into the filter data input. TODO: update name
    daq.DAC[i].change_filter_coeff(target="passthru")
    daq.DAC[i].write_filter_coeffs()
    daq.set_dac_gain(i, dac_range)  # 5V 

# --------  Enable fast ADCs  --------
for chan in [0, 1, 2, 3]:
    ad7961s[chan].power_up_adc()  # standard sampling
time.sleep(0.5)
ad7961s[0].reset_wire(0)    # Only actually one WIRE_RESET for all AD7961s
time.sleep(2)
ad7961s[0].reset_trig() # this IS required because it resets the timing generator of the ADS8686. Make sure to configure the ADS8686 before this reset
time.sleep(1)
=======
try:
    dc_pwr.get('id')
except: 
    dc_pwr, dc_pwr2 = open_rigol_supply(setup=pwr_setup)
    if pwr_setup == "3dual":
        atexit.register(pwr_off, [dc_pwr])
    else:
        atexit.register(pwr_off, [dc_pwr, dc_pwr2])
    config_supply(dc_pwr, dc_pwr2, setup=pwr_setup, neg=15)

    # turn on the 7V
    dc_pwr.set("out_state", "ON", configs={"chan": 1})

    if pwr_setup != "3dual":
        # turn on the +/-16.5 V input
        for ch in [1, 2]:
            dc_pwr2.set("out_state", "ON", configs={"chan": ch})
    elif pwr_setup == "3dual":
        # turn on the +/-16.5 V input
        for ch in [2, 3]:
            dc_pwr.set("out_state", "ON", configs={"chan": ch})

try: # only initialize FPGA if needed. Allows us to repeat with %run -i tests/bathclamp_vclamp_step_response.py 
    f.xem.IsOpen()
except NameError:
    # Initialize FPGA
    f = FPGA()
    f.init_device()
    sleep(0.5)
    f.send_trig(eps["GP"]["SYSTEM_RESET"])  # system reset

    pwr = Daq.Power(f)
    pwr.all_off()  # disable all power enables

    daq = Daq(f)
    ddr = daq.ddr
    ad7961s = daq.ADC
    ad7961s[0].reset_wire(1)    # Only actually one WIRE_RESET for all AD7961s

    ads = daq.ADC_gp

    # power supply turn on via FPGA enables
    for name in ["1V8", "5V", "3V3"]:
        pwr.supply_on(name)
        sleep(0.05)

    # configure the SPI debug MUXs
    gpio = Daq.GPIO(f)
    gpio.spi_debug("ads")
    gpio.ads_misc("convst")  # to check sample rate of ADS

    # instantiate the Clamp board providing a daughter card number (from 0 to 3)
    clamps = [None] * 4
    for dc_num in DC_NUMS:
        clamp = Clamp(f, dc_num=dc_num)
        print(f'Clamp {dc_num} Init'.center(35, '-'))
        clamp.init_board()
        clamp.DAC.write(data=from_voltage(voltage=0.9940/1.6662, num_bits=10, voltage_range=5, with_negatives=False))
        clamps[dc_num] = clamp

    # -------- configure the ADS8686
    ads_voltage_range = 5  # need this for to_voltage later 
    ads.hw_reset(val=False)
    ads.set_host_mode()
    ads.setup()
    ads.set_range(ads_voltage_range) 
    ads.set_lpf(376)
    ads_sequencer_setup = [('0', '0'), ('1', '1'), ('2', '2')]
    codes = ads.setup_sequencer(chan_list=ads_sequencer_setup)
    ads.write_reg_bridge() # 1 MSPS rate 
    ads.set_fpga_mode()

    daq.TCA[0].configure_pins([0, 0])
    daq.TCA[1].configure_pins([0, 0])

    # fast DAC channels setup
    for i in range(6):
        daq.DAC[i].set_ctrl_reg(daq.DAC[i].master_config)
        daq.DAC[i].set_spi_sclk_divide()
        daq.DAC[i].filter_select(operation="clear")
        daq.DAC[i].write(int(0))
        daq.DAC[i].set_data_mux("DDR")
        daq.DAC[i].change_filter_coeff(target="passthru")
        daq.DAC[i].write_filter_coeffs()
        daq.set_dac_gain(i, 5)  # 5V 

    # --------  Enable fast ADCs  --------
    for chan in [0, 1, 2, 3]:
        ad7961s[chan].power_up_adc()  # standard sampling
    time.sleep(0.1)
    ad7961s[0].reset_wire(0)    # Only actually one WIRE_RESET for all AD7961s
    time.sleep(1)
    ad7961s[0].reset_trig() # this IS required because it resets the timing generator of the ADS8686. Make sure to configure the ADS8686 before this reset
>>>>>>> 4d1d6019

# ------ Collect Data --------------
file_name = time.strftime("%Y%m%d-%H%M%S")
experiment_name = 'bathclamp_vclamp_step_response'
idx = 0

<<<<<<< HEAD
=======
results_dir = os.path.join(boards_path, 'results') # 
UPDATE_RESULTS = True
system_params = {}
system_params['file_name'] = file_name
system_params['fpga_usbSpeed'] = f.device_info.usbSpeed
system_params['fpga_devID'] = f.device_info.deviceID
system_params['fpga_serialNumber'] = f.device_info.serialNumber
system_params['fpga_bitfile_version'] = f.bitfile_version
system_params['fpga_bitfile_md5'] = hashlib.md5(open(f.bitfile,'rb').read()).hexdigest()

feedback_resistors = [2.1]
capacitors = [0, 47, 247]
bath_res = [33, 100, 332] # Clamp.configs['ADG_RES_dict'].keys()

# Try with different capacitors
if feedback_resistors is None:
    feedback_resistors = [x for x in Clamp.configs['RF1_dict'].keys() if type(x) == int or type(x) == float] # RF1 Resistor values in kilo-ohms for Offset Adjust amplifier
    feedback_resistors.sort()
if capacitors is None:
    capacitors = [x for x in Clamp.configs['CCOMP_dict'] if type(x) == int or type(x) == np.int32]  # CCOMP Capacitor values in pF
    capacitors.sort()

voltage_data = dict([(x, None) for x in bath_res if type(x) == int])    # Rf Resistor values in kilo-ohms for Figure 4 graph
for key in voltage_data:
    voltage_data[key] = []  # Lists to hold voltage data at each resistor value

dc_data = {}    # To store voltage data for each configuration of each daughtercard

# access data with dc_data[fb_res][cap][res]
dc_data = dict([(fb_res, dict([(cap, dict(voltage_data)) for cap in capacitors])) for fb_res in feedback_resistors])   
errors = copy.deepcopy(dc_data)  # Instead of voltage data, this dict will store whether an error occurred on the DDR read

>>>>>>> 4d1d6019
# set all fast-DAC DDR data to midscale
set_cmd_cc(dc_nums=[0,1,2,3], cmd_val=0x0, cc_scale=0, cc_delay=0, fc=None,
        step_len=16384, cc_val=None, cc_pickle_num=None)

for cmd_ch in range(6):
    ddr.data_arrays[cmd_ch][:] = dac_offset

# Set CMD and CC signals - only for the bath clamp
<<<<<<< HEAD
fc_cmd = 5e3
# fc_cmd = None
set_cmd_cc(dc_nums=[dc_mapping['bath']], cmd_val=0x0200, cc_scale=0, cc_delay=0, fc=fc_cmd,
=======
system_params['pipe_return'], system_params['speed_MBs'] = set_cmd_cc(dc_nums=[dc_mapping['bath']], cmd_val=0x0300, cc_scale=0, cc_delay=0, fc=None,
>>>>>>> 4d1d6019
        step_len=16384, cc_val=None, cc_pickle_num=None)

dc_configs = {}
clamp_fb_res = 2.4 # resistors and cap have changed so this does not correspond to typical bath clamp board
clamp_res = 10 # kOhm 
clamp_cap = 47
for dc_num in [dc_mapping['clamp']]:
    log_info, config_dict = clamps[dc_num].configure_clamp(
        ADC_SEL="CAL_SIG1", # CAL_SIG2 to digitize P2 or CAL_SIG1 to digitize jumpered Vm 
        DAC_SEL="noDrive", # must not be drive_CAL2 
        CCOMP=clamp_cap,
        RF1=clamp_fb_res,  # feedback circuit
        ADG_RES=clamp_res,
        PClamp_CTRL=0,
        P1_E_CTRL=0,
        P1_CAL_CTRL=0,
        P2_E_CTRL=0,
        P2_CAL_CTRL=0,
        gain=1,  # instrumentation amplifier
        FDBK=1,
        mode="voltage",
        EN_ipump=0,
        RF_1_Out=1,
        addr_pins_1=0b110,
        addr_pins_2=0b000,
    )
    dc_configs[dc_num] = config_dict

if 1:
    for fb_res in feedback_resistors:
        for cap in capacitors:
            # Try with 5 different resistors
            for res in [x for x in bath_res if type(x) == int]:
                # Choose resistor; setup
                for dc_num in [dc_mapping['bath']]:
                    log_info, config_dict = clamps[dc_num].configure_clamp(
                        ADC_SEL="CAL_SIG1",  # required to digitize P2 
                        DAC_SEL="noDrive",
                        CCOMP=cap,
                        RF1=fb_res,  # feedback circuit
                        ADG_RES=res,
                        PClamp_CTRL=0,
                        P1_E_CTRL=0,
                        P1_CAL_CTRL=0,
                        P2_E_CTRL=0,
                        P2_CAL_CTRL=1,
                        gain=1,  # instrumentation amplifier
                        FDBK=1,
                        mode="voltage",
                        EN_ipump=0,
                        RF_1_Out=1,
                        addr_pins_1=0b110,
                        addr_pins_2=0b000,
                    )
                    dc_configs[dc_num] = config_dict

                ddr.repeat_setup()
                # Get data
                # saves data to a file; returns to the workspace the deswizzled DDR data of the last repeat
                infile = file_name.format(idx) + '.h5'
                chan_data_one_repeat = ddr.save_data(data_dir, infile, num_repeats=8,
                                                    blk_multiples=40)  # blk multiples multiple of 10

                # to get the deswizzled data of all repeats need to read the file
                #_, chan_data = read_h5(data_dir, infile, chan_list=np.arange(8))

                #adc_data, timestamp, dac_data, ads_data_tmp, ads_seq_cnt, reading_error = ddr.data_to_names(chan_data)
                #print(f'Timestamp spans {5e-9*(timestamp[-1] - timestamp[0])*1000} [ms]')

                ephys_sys = EphysSystem()
                sys_connections = create_sys_connections(dc_configs, daq, ephys_sys)
                datastreams, log_info = rawh5_to_datastreams(data_dir, infile, ddr.data_to_names, daq, sys_connections, outfile = None)

                # Store datastreams in dictionary based on parameters; plot
                dc_data[fb_res][cap][res] = datastreams
                errors[fb_res][cap][res] = log_info['read_errors']


    print('Data collected. DDR read error report below.')
    print('|'.join([x.center(6, ' ') for x in ['dc_num', 'fb_res', 'cap', 'res', 'ERROR']]))
    error_cnt = 0
    for fb_res in errors:
        for cap in errors[fb_res]:
            for res in errors[fb_res][cap]:
                if errors[fb_res][cap][res]:
                    # An error occurred in the DDR read
                    print('|'.join([str(x).center(6, ' ') for x in [fb_res, cap, res, 'ERROR']]))
                    error_cnt += 1
    print('Total DDR read errors:', error_cnt)
    print('Plotting...')

    for sig in ['Im', 'Itop']:
        for fb_res in dc_data.keys():
            rows = ceil(len(capacitors)**(1/2))
            fig, axes = plt.subplots(rows, rows)
            fig.suptitle(f'{sig} Current response to CMD step voltage (RF1={fb_res})')

            for i in range(len(capacitors)):
                cap = capacitors[i]
                current_ax = axes[i // rows][i % rows]
                current_ax.set_title(f'CCOMP={cap}pF')
                current_ax.set_xlabel('Time (\N{GREEK SMALL LETTER MU}s)')
                current_ax.set_ylabel('Current (\N{GREEK SMALL LETTER MU}A)')
                
                for res in dc_data[fb_res][cap].keys():
                    dc_data[fb_res][cap][res][sig].plot(current_ax, {'label': str(res) + 'k\N{GREEK CAPITAL LETTER OMEGA}'})
                    # Zoom in on the data
                    current_ax.set_xlim(6550, 7000)
                    # current_ax.set_ylim(-10e-6, 40e-6)
                
                # Set up the legend after the first subplot so there are no repeat labels from following subplots
                if i == 0:
                    fig.legend(loc='lower right')
        if (sig == 'Im') and UPDATE_RESULTS:
            my_savefig(fig, results_dir, 'Im_step')

<<<<<<< HEAD
def ads_plot_zoom(ax, t_range=[3250,3300]):
    try:
        for ax_s in ax:
            ax_s.set_xlim(t_range)
            ax_s.grid('on')
    except:
        ax.set_xlim(t_range)
        ax.grid('on')   

plt.close('all')
first_time = True
PLT_OBSV = False
PLT_IM_EST = False

def capture_data():
    ddr.repeat_setup() # Get data

    # saves data to a file; returns to the workspace the deswizzled DDR data of the last repeat
    chan_data_one_repeat = ddr.save_data(data_dir, file_name.format(idx) + '.h5', num_repeats=8,
                                        blk_multiples=40)  # blk multiples multiple of 10

    # to get the deswizzled data of all repeats need to read the file
    _, chan_data = read_h5(data_dir, file_name=file_name.format(
        idx) + '.h5', chan_list=np.arange(8))

    # Long data sequence -- entire file
    adc_data, timestamp, dac_data, ads_data_tmp, ads_seq_cnt, read_errors = ddr.data_to_names(chan_data)

    # update system connections since the daughtercard configurations have changed
    sys_connections = create_sys_connections(dc_configs, daq, ephys_sys)

    # Plot using datastreams 
    datastreams, log_info = rawh5_to_datastreams(data_dir, infile, ddr.data_to_names, daq, sys_connections, outfile = None)
 
    return datastreams 
    
def update_plots(first_time, datastreams, lines1=None, lines2=None, figs=None):

    if first_time:
        figs = []
        fig, ax = plt.subplots(2,2, figsize=(10,8))
        fig.canvas.manager.window.move(0,0)
        figs.append(fig)
        # AMP OUT : observing (buffered/amplified) electrode P1 -- represents Vmembrane
        l1 = datastreams['P1'].plot(ax[0,0], {'marker':'.'})
        # CAL ADC : observing electrode P2 (configured by CAL_SIG2)
        try:
            l2 = datastreams['P2'].plot(ax[0,1], {'marker':'.'})
            ax[1].set_title('P2')
        except:
            l2 = datastreams['CMD0'].plot(ax[0,1], {'marker':'.'})
        l3 = datastreams['V1'].plot(ax[1,0], {'marker':'.'})
        l4 = datastreams['I'].plot(ax[1,1], {'marker':'.'})
        lines1 = [l1,l2,l3,l4]
    else:
        datastreams['P1'].update_lines(lines1[0][0])
        # CAL ADC : observing electrode P2 (configured by CAL_SIG2)
        try:
            datastreams['P2'].update_lines(lines1[1][0])
        except:
            datastreams['CMD0'].update_lines(lines1[1][0])
        datastreams['V1'].update_lines(lines1[2][0])
        datastreams['I'].update_lines(lines1[3][0])

    if first_time:
        fig, axs = plt.subplots(2,1,figsize=(10,8))
        fig.canvas.manager.window.move(600,0)
        figs.append(fig)
        lines2 = []
        for idx,ax in enumerate(axs):
            ax_right = ax.twinx()
            l1 = datastreams['CMD0'].plot(ax_right, {'linestyle':'--', 'color':'r', 'label': 'CMD'})
            l2 = datastreams['P1'].plot(ax_right, {'linestyle':'-', 'color': 'b', 'label': 'P1'})
            l3 = datastreams['Im'].plot(ax, {'marker':'.', 'color': 'k', 'label': 'Im', 'fc':5e3, 'invert':-1})
            if idx==1:
                ax.set_ylim([-5e-6, 20e-6])
            else:
                ax.set_ylim([-20e-6, 20e-6])           
            lns = l1+l2+l3
            labs = [l.get_label() for l in lns]
            ax.legend(lns, labs, loc=2)
            lines2.append([l1,l2,l3])

            if idx==1:
                ads_plot_zoom(ax, t_range=[3200,3650])
                ads_plot_zoom(ax_right, t_range=[3200,3650])
            else:
                ads_plot_zoom(ax, t_range=[3200,7250])
                ads_plot_zoom(ax_right, t_range=[3200,7250])

    else:
        for l2 in lines2:
            datastreams['CMD0'].update_lines(l2[0][0]) # TODO: why is this a list?
            datastreams['P1'].update_lines(l2[1][0])
            datastreams['Im'].update_lines(l2[2][0], {'fc':5e3, 'invert':-1})
        
        im_data = datastreams['Im'].data
        t = datastreams['Im'].create_time()
        fc = 5e3
        im_data_filt = butter_lowpass_filter(im_data, cutoff=5e3, fs=1/(t[1]-t[0]), order=5)
        idx = (t > 4500e-6) & (t < 5500e-6)
        im_noise_wb = np.std(im_data[idx])
        im_noise_filt = np.std(im_data_filt[idx])
        print(f'Im gain of {adg_r} kOhm = {(adg_r*1e3)*1e3*1e-9} mV/nA. Current noise of {im_noise_wb*1e9} nA full-bw; {im_noise_filt*1e9} nA {fc} bw')

    for fig in figs:
        fig.canvas.draw()
        fig.canvas.flush_events()
    
    first_time = False

    return first_time, lines1, lines2, figs

datastreams = capture_data()
first_time, lines1, lines2, figs = update_plots(first_time, datastreams)

for adg_r in [33, 100, 332]:
    print(r'Im-gain = {adg_r} kOhm = {(adg_r*1e3)*1e3*1e-9} mV/nA')
    dc_configs[0]['ADG_RES'] = adg_r
    clamps[0].configure_clamp(**dc_configs[0])
    
    for i in range(10):
        time.sleep(0.2)
        datastreams = capture_data()
        update_plots(first_time, datastreams, lines1, lines2, figs)

TO_CLAMPFIT = True
if TO_CLAMPFIT:
    sys.path.append('C:\\Users\\koer2434\\Documents\\covg\\test_abf\\pyABF\\src\\')
    from pyabf.abfWriter import writeABF1 
    t = datastreams['Im'].create_time()
    # if the current is in Amps the 16-bit precision makes it all zero 
    x = np.reshape(datastreams['Im'].data, (1,-1))*1e6
    writeABF1(x, os.path.join(data_dir, 'test_im.abf'), 1/(t[1]-t[0]), units=['uA'], nADCNumChannels=1)

if PLT_OBSV:
    fig, ax = plt.subplots()
    fig.suptitle('Overlay P1 and CMD')
    datastreams['P1'].plot(ax, {'marker':'.'})
    datastreams['CMD0'].plot(ax, {'marker':'.'})  

    fig, ax = plt.subplots(4,1)
    fig.suptitle('Overlay OBSERVER and I')
    datastreams['OBSV'].plot(ax[0], {'marker':'.'})
    datastreams['I'].plot(ax[1], {'marker':'.'})  
    ax[2].plot(dac_data[1].astype(np.int32)-0x1FFF, marker='.')  
    ax[2].set_ylabel('CMD offset DAC')
    #datastreams['PI_ERR'].plot(ax[3], {'marker':'.'})  

    print(f'Max - min of Observer: {np.max(datastreams["OBSV"].data)-np.min(datastreams["OBSV"].data)}')
    print(f'Max - min of DDR: {np.max(ddr.data_arrays[1]) - np.min(ddr.data_arrays[1])}')
    print(f'Max - min of DAC data: {np.max(dac_data[1]) - np.min(dac_data[1])}')

    fig, ax = plt.subplots()
    cmd_arr = ((dac_data[1].astype(np.int16)-0x1fff)[::5])
    obsv_arr = dac_data[4][::2].astype(np.int16)
    pi_error_est = cmd_arr - obsv_arr
    ax.plot(pi_error_est, label='pi_error')
    ax.plot(cmd_arr, label='cmd')
    ax.plot(obsv_arr, label='obsv')
    ax.legend()

    # subplot of Observer Vm and measured Vm
    fig,ax=plt.subplots(3,1)
    fig.suptitle('Observer Vm vs ADS8686')
    # Observer - stored in DDR at 1 MSPS -- dac_data[4] is observer output 0, dac_data[5] is observer output 1, dac_data[6] is obs. output 0 shifted by 400 ns
    datastreams['OBSV'].plot(ax[0], {'marker':'.', 'label': 'Obsv.'})
    datastreams['PI_ERR'].plot(ax[0], {'marker':'.', 'label': 'PI_ERR.'})
    ax[0].legend()
    datastreams['I'].plot(ax[1], {'marker':'.', 'label': 'Vm Meas.'})
    datastreams['P1'].plot(ax[1], {'marker':'*', 'label': 'P1'})
    ax[1].plot(datastreams['OBSV'].create_time()*1e6, datastreams['OBSV'].data/3000*0.1, marker='o', label='OBSV')
    ax[1].legend()
    datastreams['CMD0'].plot(ax[2])

    ax[1].set_ylabel('Vm measured [V]')
    for axi in ax:
        axi.set_xlim([3250, 3400])

if PLT_IM_EST:
    # estimate Im 
    Cm = 33e-9
    fig, ax = plt.subplots()
    fig.suptitle('Overlay Meas. Im and Im estimate')
    datastreams['Im'].plot(ax, {'marker':'.', 'label': 'Meas. Im'})
    t = datastreams['P1'].create_time()
    dt = t[1] - t[0]
    p1_diff = np.diff(datastreams['P1'].data)/dt
    #ax.plot(t[:-1]*1e6, -Cm*p1_diff, label='Im estimate via p1')
    ax.legend()

=======
ddr.repeat_setup() # Get data

# saves data to a file; returns to the workspace the deswizzled DDR data of the last repeat
chan_data_one_repeat = ddr.save_data(data_dir, file_name.format(idx) + '.h5', num_repeats=8,
                                    blk_multiples=40)  # blk multiples multiple of 10

# update system connections since the daughtercard configurations have changed
sys_connections = create_sys_connections(dc_configs, daq, ephys_sys)

# Plot using datastreams 
datastreams, log_info = rawh5_to_datastreams(data_dir, infile, ddr.data_to_names, daq, sys_connections, outfile = None)
fig, ax = plt.subplots(2,1)
fig.suptitle('ADS data')
# AMP OUT : observing (buffered/amplified) electrode P1 -- represents Vmembrane
datastreams['P1'].plot(ax[0], {'marker':'.'})
# CAL ADC : observing electrode P2 (configured by CAL_SIG2)
datastreams['P2'].plot(ax[1], {'marker':'.'})

fig, ax = plt.subplots()
fig.suptitle('DAC CMD and Vm (measured at P1)')
datastreams['P1'].plot(ax, {'marker':'.'})
datastreams['CMD0'].plot(ax, {'marker':'.'})  # TODO: use physical connections to allow for setting CMD0 in terms of physical units 
if UPDATE_RESULTS:
    my_savefig(fig, results_dir, 'Vm_step')

# estimate Im 
Cm = 33e-9
fig, ax = plt.subplots()
fig.suptitle('Overlay Meas. Im and Im estimate')
datastreams['Im'].plot(ax, {'marker':'.', 'label': 'Meas. Im'})
t = datastreams['P1'].create_time()
dt = t[1] - t[0]
p1_diff = np.diff(datastreams['P1'].data)/dt
ax.plot(t[:-1]*1e6, -Cm*p1_diff)
>>>>>>> 4d1d6019

# add log info to datastreams -- any dictionary is ok  
datastreams.add_log_info(ephys_sys.__dict__)  # all properties of ephys_sys 
datastreams.add_log_info(system_params)
datastreams.add_log_info({'dc_configs': dc_configs})
<<<<<<< HEAD
print(datastreams.__dict__)
datastreams.to_h5(data_dir, 'test.h5', log_info)

# test writing and reading datastream h5
TST_DATASTREAM_RW = False

if TST_DATASTREAM_RW:
    datastreams2 = h5_to_datastreams(data_dir, 'test.h5')
    # this datastreams has the log info but as a dictionary, not as Python classes
    # if the original objects are needed could use these methods https://stackoverflow.com/questions/6578986/how-to-convert-json-data-into-a-python-object

    for n in datastreams:
        assert (datastreams[n].data == datastreams2[n].data).all(), f'Datastream data with key {n} after writing and reading from file are not equal!'

print(f'CMD scaling for observer {1/dac_scale} [DN/Volt] and from datastreams {datastreams["CMD0"].conversion_factor}')
print(f'Im scaling for observer  {1/Im_scale} [DN/Amp] and from datastreams {datastreams["Im"].conversion_factor}')
print(f'P1 scaling for observer {1/VP1_scale} [DN/Volt] and from datastreams {datastreams["P1"].conversion_factor}')

def stepinfo_range(ds, time_range):
    t = ds.create_time()
    idx = (t>=time_range[0]) & (t<=time_range[1])
    y = ds.data[idx]
    t = t[idx]

    try:
        si = stepinfo(y, t)
    except:
        si = None

    return si

t_step = 3.277e-3
print('-'*100)
for sig in ['I', 'OBSV', 'P1', 'CMD0']:
    sig_name = sig 
    if sig_name == 'I':
        sig_name = 'Vm'
    si = stepinfo_range(datastreams[sig], [t_step-0.02e-3, t_step+170e-6])
    print(f'{sig} step info: {si}')
    print('-'*100)

for oc in obsv_coeff:
    print(f'{oc}: {hex(obsv_coeff[oc])}')
=======

# test writing and reading datastream h5
datastreams.to_h5(data_dir, f'{experiment_name}.h5', log_info)
full_system_params = vars(datastreams)

if UPDATE_RESULTS:
    df = pd.DataFrame([system_params])
    df.to_csv(os.path.join(results_dir, 'system_params.csv'), index=False)

datastreams2 = h5_to_datastreams(data_dir, f'{experiment_name}.h5')
# this datastreams has the log info but as a dictionary, not as Python classes
# if the original objects are needed could use these methods https://stackoverflow.com/questions/6578986/how-to-convert-json-data-into-a-python-object

for n in datastreams:
    assert (datastreams[n].data == datastreams2[n].data).all(), f'Datastream data with key {n} after writing and reading from file are not equal!'
>>>>>>> 4d1d6019
<|MERGE_RESOLUTION|>--- conflicted
+++ resolved
@@ -26,7 +26,6 @@
 import hashlib 
 from pyripherals.utils import from_voltage
 from pyripherals.core import FPGA, Endpoint
-<<<<<<< HEAD
 from pyripherals.peripherals.DDR3 import DDR3
 import matlab.engine 
 from control.matlab import stepinfo
@@ -42,11 +41,6 @@
         covg_fpga_path = os.path.dirname(covg_fpga_path)
 sys.path.append(boards_path)
 
-=======
-
-from setup_paths import *
-
->>>>>>> 4d1d6019
 from analysis.clamp_data import adjust_step2
 from analysis.utils import my_savefig
 from datastream.datastream import create_sys_connections, rawh5_to_datastreams, h5_to_datastreams
@@ -162,7 +156,6 @@
 pwr_setup = "3dual"
 
 # -------- power supplies -----------
-<<<<<<< HEAD
 dc_pwr, dc_pwr2 = open_rigol_supply(setup=pwr_setup)
 if pwr_setup == "3dual":
     atexit.register(pwr_off, [dc_pwr])
@@ -338,109 +331,12 @@
 time.sleep(2)
 ad7961s[0].reset_trig() # this IS required because it resets the timing generator of the ADS8686. Make sure to configure the ADS8686 before this reset
 time.sleep(1)
-=======
-try:
-    dc_pwr.get('id')
-except: 
-    dc_pwr, dc_pwr2 = open_rigol_supply(setup=pwr_setup)
-    if pwr_setup == "3dual":
-        atexit.register(pwr_off, [dc_pwr])
-    else:
-        atexit.register(pwr_off, [dc_pwr, dc_pwr2])
-    config_supply(dc_pwr, dc_pwr2, setup=pwr_setup, neg=15)
-
-    # turn on the 7V
-    dc_pwr.set("out_state", "ON", configs={"chan": 1})
-
-    if pwr_setup != "3dual":
-        # turn on the +/-16.5 V input
-        for ch in [1, 2]:
-            dc_pwr2.set("out_state", "ON", configs={"chan": ch})
-    elif pwr_setup == "3dual":
-        # turn on the +/-16.5 V input
-        for ch in [2, 3]:
-            dc_pwr.set("out_state", "ON", configs={"chan": ch})
-
-try: # only initialize FPGA if needed. Allows us to repeat with %run -i tests/bathclamp_vclamp_step_response.py 
-    f.xem.IsOpen()
-except NameError:
-    # Initialize FPGA
-    f = FPGA()
-    f.init_device()
-    sleep(0.5)
-    f.send_trig(eps["GP"]["SYSTEM_RESET"])  # system reset
-
-    pwr = Daq.Power(f)
-    pwr.all_off()  # disable all power enables
-
-    daq = Daq(f)
-    ddr = daq.ddr
-    ad7961s = daq.ADC
-    ad7961s[0].reset_wire(1)    # Only actually one WIRE_RESET for all AD7961s
-
-    ads = daq.ADC_gp
-
-    # power supply turn on via FPGA enables
-    for name in ["1V8", "5V", "3V3"]:
-        pwr.supply_on(name)
-        sleep(0.05)
-
-    # configure the SPI debug MUXs
-    gpio = Daq.GPIO(f)
-    gpio.spi_debug("ads")
-    gpio.ads_misc("convst")  # to check sample rate of ADS
-
-    # instantiate the Clamp board providing a daughter card number (from 0 to 3)
-    clamps = [None] * 4
-    for dc_num in DC_NUMS:
-        clamp = Clamp(f, dc_num=dc_num)
-        print(f'Clamp {dc_num} Init'.center(35, '-'))
-        clamp.init_board()
-        clamp.DAC.write(data=from_voltage(voltage=0.9940/1.6662, num_bits=10, voltage_range=5, with_negatives=False))
-        clamps[dc_num] = clamp
-
-    # -------- configure the ADS8686
-    ads_voltage_range = 5  # need this for to_voltage later 
-    ads.hw_reset(val=False)
-    ads.set_host_mode()
-    ads.setup()
-    ads.set_range(ads_voltage_range) 
-    ads.set_lpf(376)
-    ads_sequencer_setup = [('0', '0'), ('1', '1'), ('2', '2')]
-    codes = ads.setup_sequencer(chan_list=ads_sequencer_setup)
-    ads.write_reg_bridge() # 1 MSPS rate 
-    ads.set_fpga_mode()
-
-    daq.TCA[0].configure_pins([0, 0])
-    daq.TCA[1].configure_pins([0, 0])
-
-    # fast DAC channels setup
-    for i in range(6):
-        daq.DAC[i].set_ctrl_reg(daq.DAC[i].master_config)
-        daq.DAC[i].set_spi_sclk_divide()
-        daq.DAC[i].filter_select(operation="clear")
-        daq.DAC[i].write(int(0))
-        daq.DAC[i].set_data_mux("DDR")
-        daq.DAC[i].change_filter_coeff(target="passthru")
-        daq.DAC[i].write_filter_coeffs()
-        daq.set_dac_gain(i, 5)  # 5V 
-
-    # --------  Enable fast ADCs  --------
-    for chan in [0, 1, 2, 3]:
-        ad7961s[chan].power_up_adc()  # standard sampling
-    time.sleep(0.1)
-    ad7961s[0].reset_wire(0)    # Only actually one WIRE_RESET for all AD7961s
-    time.sleep(1)
-    ad7961s[0].reset_trig() # this IS required because it resets the timing generator of the ADS8686. Make sure to configure the ADS8686 before this reset
->>>>>>> 4d1d6019
 
 # ------ Collect Data --------------
 file_name = time.strftime("%Y%m%d-%H%M%S")
 experiment_name = 'bathclamp_vclamp_step_response'
 idx = 0
 
-<<<<<<< HEAD
-=======
 results_dir = os.path.join(boards_path, 'results') # 
 UPDATE_RESULTS = True
 system_params = {}
@@ -473,7 +369,6 @@
 dc_data = dict([(fb_res, dict([(cap, dict(voltage_data)) for cap in capacitors])) for fb_res in feedback_resistors])   
 errors = copy.deepcopy(dc_data)  # Instead of voltage data, this dict will store whether an error occurred on the DDR read
 
->>>>>>> 4d1d6019
 # set all fast-DAC DDR data to midscale
 set_cmd_cc(dc_nums=[0,1,2,3], cmd_val=0x0, cc_scale=0, cc_delay=0, fc=None,
         step_len=16384, cc_val=None, cc_pickle_num=None)
@@ -482,13 +377,8 @@
     ddr.data_arrays[cmd_ch][:] = dac_offset
 
 # Set CMD and CC signals - only for the bath clamp
-<<<<<<< HEAD
 fc_cmd = 5e3
-# fc_cmd = None
-set_cmd_cc(dc_nums=[dc_mapping['bath']], cmd_val=0x0200, cc_scale=0, cc_delay=0, fc=fc_cmd,
-=======
-system_params['pipe_return'], system_params['speed_MBs'] = set_cmd_cc(dc_nums=[dc_mapping['bath']], cmd_val=0x0300, cc_scale=0, cc_delay=0, fc=None,
->>>>>>> 4d1d6019
+system_params['pipe_return'], system_params['speed_MBs'] = set_cmd_cc(dc_nums=[dc_mapping['bath']], cmd_val=0x0300, cc_scale=0, cc_delay=0, fc=fc_cmd,
         step_len=16384, cc_val=None, cc_pickle_num=None)
 
 dc_configs = {}
@@ -605,7 +495,6 @@
         if (sig == 'Im') and UPDATE_RESULTS:
             my_savefig(fig, results_dir, 'Im_step')
 
-<<<<<<< HEAD
 def ads_plot_zoom(ax, t_range=[3250,3300]):
     try:
         for ax_s in ax:
@@ -797,48 +686,11 @@
     #ax.plot(t[:-1]*1e6, -Cm*p1_diff, label='Im estimate via p1')
     ax.legend()
 
-=======
-ddr.repeat_setup() # Get data
-
-# saves data to a file; returns to the workspace the deswizzled DDR data of the last repeat
-chan_data_one_repeat = ddr.save_data(data_dir, file_name.format(idx) + '.h5', num_repeats=8,
-                                    blk_multiples=40)  # blk multiples multiple of 10
-
-# update system connections since the daughtercard configurations have changed
-sys_connections = create_sys_connections(dc_configs, daq, ephys_sys)
-
-# Plot using datastreams 
-datastreams, log_info = rawh5_to_datastreams(data_dir, infile, ddr.data_to_names, daq, sys_connections, outfile = None)
-fig, ax = plt.subplots(2,1)
-fig.suptitle('ADS data')
-# AMP OUT : observing (buffered/amplified) electrode P1 -- represents Vmembrane
-datastreams['P1'].plot(ax[0], {'marker':'.'})
-# CAL ADC : observing electrode P2 (configured by CAL_SIG2)
-datastreams['P2'].plot(ax[1], {'marker':'.'})
-
-fig, ax = plt.subplots()
-fig.suptitle('DAC CMD and Vm (measured at P1)')
-datastreams['P1'].plot(ax, {'marker':'.'})
-datastreams['CMD0'].plot(ax, {'marker':'.'})  # TODO: use physical connections to allow for setting CMD0 in terms of physical units 
-if UPDATE_RESULTS:
-    my_savefig(fig, results_dir, 'Vm_step')
-
-# estimate Im 
-Cm = 33e-9
-fig, ax = plt.subplots()
-fig.suptitle('Overlay Meas. Im and Im estimate')
-datastreams['Im'].plot(ax, {'marker':'.', 'label': 'Meas. Im'})
-t = datastreams['P1'].create_time()
-dt = t[1] - t[0]
-p1_diff = np.diff(datastreams['P1'].data)/dt
-ax.plot(t[:-1]*1e6, -Cm*p1_diff)
->>>>>>> 4d1d6019
-
 # add log info to datastreams -- any dictionary is ok  
 datastreams.add_log_info(ephys_sys.__dict__)  # all properties of ephys_sys 
 datastreams.add_log_info(system_params)
 datastreams.add_log_info({'dc_configs': dc_configs})
-<<<<<<< HEAD
+
 print(datastreams.__dict__)
 datastreams.to_h5(data_dir, 'test.h5', log_info)
 
@@ -881,21 +733,4 @@
     print('-'*100)
 
 for oc in obsv_coeff:
-    print(f'{oc}: {hex(obsv_coeff[oc])}')
-=======
-
-# test writing and reading datastream h5
-datastreams.to_h5(data_dir, f'{experiment_name}.h5', log_info)
-full_system_params = vars(datastreams)
-
-if UPDATE_RESULTS:
-    df = pd.DataFrame([system_params])
-    df.to_csv(os.path.join(results_dir, 'system_params.csv'), index=False)
-
-datastreams2 = h5_to_datastreams(data_dir, f'{experiment_name}.h5')
-# this datastreams has the log info but as a dictionary, not as Python classes
-# if the original objects are needed could use these methods https://stackoverflow.com/questions/6578986/how-to-convert-json-data-into-a-python-object
-
-for n in datastreams:
-    assert (datastreams[n].data == datastreams2[n].data).all(), f'Datastream data with key {n} after writing and reading from file are not equal!'
->>>>>>> 4d1d6019
+    print(f'{oc}: {hex(obsv_coeff[oc])}')